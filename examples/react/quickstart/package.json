{
  "name": "tanstack-router-react-example-quickstart",
  "version": "0.0.0",
  "private": true,
  "scripts": {
    "dev": "vite --port=3000",
    "build": "vite build",
    "serve": "vite preview",
    "start": "vite"
  },
  "dependencies": {
<<<<<<< HEAD
    "@tanstack/router": "0.0.1-beta.82",
    "@tanstack/router-devtools": "0.0.1-beta.82",
=======
    "@tanstack/react-router": "0.0.1-beta.83",
    "@tanstack/react-router-devtools": "0.0.1-beta.83",
>>>>>>> 2abd72ed
    "@vitejs/plugin-react": "^1.1.3",
    "react": "^18.2.0",
    "react-dom": "^18.2.0",
    "vite": "^2.8.6"
  },
  "devDependencies": {
    "@types/react": "^18.0.25",
    "@types/react-dom": "^18.0.8"
  }
}<|MERGE_RESOLUTION|>--- conflicted
+++ resolved
@@ -9,13 +9,8 @@
     "start": "vite"
   },
   "dependencies": {
-<<<<<<< HEAD
-    "@tanstack/router": "0.0.1-beta.82",
-    "@tanstack/router-devtools": "0.0.1-beta.82",
-=======
     "@tanstack/react-router": "0.0.1-beta.83",
     "@tanstack/react-router-devtools": "0.0.1-beta.83",
->>>>>>> 2abd72ed
     "@vitejs/plugin-react": "^1.1.3",
     "react": "^18.2.0",
     "react-dom": "^18.2.0",
