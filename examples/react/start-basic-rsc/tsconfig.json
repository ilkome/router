{
  "include": ["**/*.ts", "**/*.tsx"],
  "compilerOptions": {
    "strict": true,
    "esModuleInterop": true,
    "jsx": "react-jsx",
    "module": "ESNext",
    "moduleResolution": "Bundler",
    "lib": ["DOM", "DOM.Iterable", "ES2022"],
    "isolatedModules": true,
    "resolveJsonModule": true,
    "skipLibCheck": true,
    "target": "ES2022",
    "allowJs": true,
    "forceConsistentCasingInFileNames": true,
    "baseUrl": ".",
    "paths": {
<<<<<<< HEAD
      "~/*": ["src/*"]
=======
      "~/*": ["./src/*"]
>>>>>>> f616ba9c
    },
    "noEmit": true
  }
}<|MERGE_RESOLUTION|>--- conflicted
+++ resolved
@@ -15,11 +15,7 @@
     "forceConsistentCasingInFileNames": true,
     "baseUrl": ".",
     "paths": {
-<<<<<<< HEAD
-      "~/*": ["src/*"]
-=======
       "~/*": ["./src/*"]
->>>>>>> f616ba9c
     },
     "noEmit": true
   }
