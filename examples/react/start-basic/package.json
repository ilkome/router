{
  "name": "tanstack-router-example-react-start-basic",
  "private": true,
  "sideEffects": false,
  "packageManager": "pnpm@8.10.2",
  "type": "module",
  "scripts": {
    "dev": "vinxi dev",
    "build": "vinxi build",
    "start": "vinxi start",
    "lint": "prettier --check '**/*' --ignore-unknown && eslint --ext .ts,.tsx ./app",
    "format": "prettier --write '**/*' --ignore-unknown"
  },
  "dependencies": {
<<<<<<< HEAD
    "@tanstack/react-router": "^1.33.2",
    "@tanstack/router-devtools": "^1.33.2",
    "@tanstack/start": "^1.33.2",
=======
    "@tanstack/react-router": "^1.33.7",
    "@tanstack/router-devtools": "^1.33.7",
    "@tanstack/router-vite-plugin": "^1.32.17",
    "@tanstack/start": "^1.33.7",
    "@typescript-eslint/parser": "^7.2.0",
    "@vitejs/plugin-react": "^4",
>>>>>>> 911b958c
    "redaxios": "^0.5.0",
    "isbot": "^3.7.0",
    "react": "^18.3.1",
    "react-dom": "^18.3.1",
    "tailwind-merge": "^1.14.0",
    "vinxi": "^0.3.11"
  },
  "devDependencies": {
    "@vitejs/plugin-react": "^4",
    "eslint-config-react-app": "^7.0.1",
    "vite": "^5.1.4",
    "vite-tsconfig-paths": "^4.3.2",
    "@types/react": "^18.2.65",
    "@types/react-dom": "^18.2.21",
    "autoprefixer": "^10.4.18",
    "eslint": "^8.57.0",
    "eslint-plugin-unicorn": "^49.0.0",
    "npm-run-all": "^4.1.5",
    "postcss": "^8.4.35",
    "prettier": "^2.8.8",
    "tailwindcss": "^3.4.1",
    "typescript": "^5.3.3"
  }
}<|MERGE_RESOLUTION|>--- conflicted
+++ resolved
@@ -12,18 +12,12 @@
     "format": "prettier --write '**/*' --ignore-unknown"
   },
   "dependencies": {
-<<<<<<< HEAD
-    "@tanstack/react-router": "^1.33.2",
-    "@tanstack/router-devtools": "^1.33.2",
-    "@tanstack/start": "^1.33.2",
-=======
     "@tanstack/react-router": "^1.33.7",
     "@tanstack/router-devtools": "^1.33.7",
     "@tanstack/router-vite-plugin": "^1.32.17",
     "@tanstack/start": "^1.33.7",
     "@typescript-eslint/parser": "^7.2.0",
     "@vitejs/plugin-react": "^4",
->>>>>>> 911b958c
     "redaxios": "^0.5.0",
     "isbot": "^3.7.0",
     "react": "^18.3.1",
