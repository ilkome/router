/* eslint-disable */

// @ts-nocheck

// noinspection JSUnusedGlobalSymbols

// This file was automatically generated by TanStack Router.
// You should NOT make any changes in this file as it will be overwritten.
// Additionally, you should also exclude this file from your linter and/or formatter to prevent it from being checked or modified.

// Import Routes

import type { FileRoutesByPath, CreateFileRoute } from '@tanstack/react-router'
import { serverOnly } from '@tanstack/react-start'
import type { CreateServerFileRoute } from '@tanstack/react-start'
import { Route as rootRoute } from './routes/__root'
<<<<<<< HEAD
import {
  Route as UsersRouteImport,
  ServerRoute as UsersServerRouteImport,
} from './routes/users'
import { Route as RedirectRouteImport } from './routes/redirect'
import { Route as PostsRouteImport } from './routes/posts'
import { Route as DeferredRouteImport } from './routes/deferred'
import { Route as PathlessLayoutRouteImport } from './routes/_pathlessLayout'
import { Route as IndexRouteImport } from './routes/index'
import { Route as UsersIndexRouteImport } from './routes/users.index'
import { Route as PostsIndexRouteImport } from './routes/posts.index'
import {
  Route as UsersUserIdRouteImport,
  ServerRoute as UsersUserIdServerRouteImport,
} from './routes/users.$userId'
import { Route as PostsPostIdRouteImport } from './routes/posts.$postId'
import { Route as PathlessLayoutNestedLayoutRouteImport } from './routes/_pathlessLayout/_nested-layout'
import { Route as PostsPostIdDeepRouteImport } from './routes/posts_.$postId.deep'
import { Route as PathlessLayoutNestedLayoutRouteBRouteImport } from './routes/_pathlessLayout/_nested-layout/route-b'
import { Route as PathlessLayoutNestedLayoutRouteARouteImport } from './routes/_pathlessLayout/_nested-layout/route-a'

// Create/Update Routes

const UsersRoute = UsersRouteImport.update({
  id: '/users',
  path: '/users',
  getParentRoute: () => rootRoute,
  staticData: createIsomorphicFn()
    .server(() => ({
      ...rootRoute.staticData,
      serverRoute: UsersServerRouteImport,
    }))
    .client(() => rootRoute.staticData)(),
} as any)

Object.assign(UsersServerRouteImport.options, {
  pathname: '/users',
})

const RedirectRoute = RedirectRouteImport.update({
=======
import { Route as RedirectImport } from './routes/redirect'
import { Route as DeferredImport } from './routes/deferred'
import { Route as PathlessLayoutImport } from './routes/_pathlessLayout'
import { Route as UsersRouteImport } from './routes/users.route'
import { Route as PostsRouteImport } from './routes/posts.route'
import { Route as IndexImport } from './routes/index'
import { Route as UsersIndexImport } from './routes/users.index'
import { Route as PostsIndexImport } from './routes/posts.index'
import { Route as UsersUserIdImport } from './routes/users.$userId'
import { Route as PostsPostIdImport } from './routes/posts.$postId'
import { Route as PathlessLayoutNestedLayoutImport } from './routes/_pathlessLayout/_nested-layout'
import { Route as PostsPostIdDeepImport } from './routes/posts_.$postId.deep'
import { Route as PathlessLayoutNestedLayoutRouteBImport } from './routes/_pathlessLayout/_nested-layout/route-b'
import { Route as PathlessLayoutNestedLayoutRouteAImport } from './routes/_pathlessLayout/_nested-layout/route-a'

// Create/Update Routes

const RedirectRoute = RedirectImport.update({
>>>>>>> f9c343e0
  id: '/redirect',
  path: '/redirect',
  getParentRoute: () => rootRoute,
} as any)

<<<<<<< HEAD
const PostsRoute = PostsRouteImport.update({
  id: '/posts',
  path: '/posts',
  getParentRoute: () => rootRoute,
} as any)

const DeferredRoute = DeferredRouteImport.update({
=======
const DeferredRoute = DeferredImport.update({
>>>>>>> f9c343e0
  id: '/deferred',
  path: '/deferred',
  getParentRoute: () => rootRoute,
} as any)

const PathlessLayoutRoute = PathlessLayoutRouteImport.update({
  id: '/_pathlessLayout',
  getParentRoute: () => rootRoute,
} as any)

<<<<<<< HEAD
const IndexRoute = IndexRouteImport.update({
=======
const UsersRouteRoute = UsersRouteImport.update({
  id: '/users',
  path: '/users',
  getParentRoute: () => rootRoute,
} as any)

const PostsRouteRoute = PostsRouteImport.update({
  id: '/posts',
  path: '/posts',
  getParentRoute: () => rootRoute,
} as any)

const IndexRoute = IndexImport.update({
>>>>>>> f9c343e0
  id: '/',
  path: '/',
  getParentRoute: () => rootRoute,
} as any)

const UsersIndexRoute = UsersIndexRouteImport.update({
  id: '/',
  path: '/',
  getParentRoute: () => UsersRouteRoute,
} as any)

const PostsIndexRoute = PostsIndexRouteImport.update({
  id: '/',
  path: '/',
  getParentRoute: () => PostsRouteRoute,
} as any)

const UsersUserIdRoute = UsersUserIdRouteImport.update({
  id: '/$userId',
  path: '/$userId',
<<<<<<< HEAD
  getParentRoute: () => UsersRoute,
  staticData: createIsomorphicFn()
    .server(() => ({
      ...UsersRoute.staticData,
      serverRoute: UsersUserIdServerRouteImport,
    }))
    .client(() => UsersRoute.staticData)(),
=======
  getParentRoute: () => UsersRouteRoute,
>>>>>>> f9c343e0
} as any)

Object.assign(UsersUserIdServerRouteImport.options, {
  pathname: '/users/$userId',
})

const PostsPostIdRoute = PostsPostIdRouteImport.update({
  id: '/$postId',
  path: '/$postId',
  getParentRoute: () => PostsRouteRoute,
} as any)

const PathlessLayoutNestedLayoutRoute =
  PathlessLayoutNestedLayoutRouteImport.update({
    id: '/_nested-layout',
    getParentRoute: () => PathlessLayoutRoute,
  } as any)

const PostsPostIdDeepRoute = PostsPostIdDeepRouteImport.update({
  id: '/posts_/$postId/deep',
  path: '/posts/$postId/deep',
  getParentRoute: () => rootRoute,
} as any)

const PathlessLayoutNestedLayoutRouteBRoute =
  PathlessLayoutNestedLayoutRouteBRouteImport.update({
    id: '/route-b',
    path: '/route-b',
    getParentRoute: () => PathlessLayoutNestedLayoutRoute,
  } as any)

const PathlessLayoutNestedLayoutRouteARoute =
  PathlessLayoutNestedLayoutRouteARouteImport.update({
    id: '/route-a',
    path: '/route-a',
    getParentRoute: () => PathlessLayoutNestedLayoutRoute,
  } as any)

// Populate the FileRoutesByPath interface

declare module '@tanstack/react-router' {
  interface FileRoutesByPath {
    '/': {
      id: '/'
      path: '/'
      fullPath: '/'
      preLoaderRoute: typeof IndexRouteImport
      parentRoute: typeof rootRoute
    }
    '/posts': {
      id: '/posts'
      path: '/posts'
      fullPath: '/posts'
      preLoaderRoute: typeof PostsRouteImport
      parentRoute: typeof rootRoute
    }
    '/users': {
      id: '/users'
      path: '/users'
      fullPath: '/users'
      preLoaderRoute: typeof UsersRouteImport
      parentRoute: typeof rootRoute
    }
    '/_pathlessLayout': {
      id: '/_pathlessLayout'
      path: ''
      fullPath: ''
      preLoaderRoute: typeof PathlessLayoutRouteImport
      parentRoute: typeof rootRoute
    }
    '/deferred': {
      id: '/deferred'
      path: '/deferred'
      fullPath: '/deferred'
      preLoaderRoute: typeof DeferredRouteImport
      parentRoute: typeof rootRoute
    }
<<<<<<< HEAD
    '/posts': {
      id: '/posts'
      path: '/posts'
      fullPath: '/posts'
      preLoaderRoute: typeof PostsRouteImport
      parentRoute: typeof rootRoute
    }
=======
>>>>>>> f9c343e0
    '/redirect': {
      id: '/redirect'
      path: '/redirect'
      fullPath: '/redirect'
      preLoaderRoute: typeof RedirectRouteImport
      parentRoute: typeof rootRoute
    }
<<<<<<< HEAD
    '/users': {
      id: '/users'
      path: '/users'
      fullPath: '/users'
      preLoaderRoute: typeof UsersRouteImport
      parentRoute: typeof rootRoute
      serverParentRoute: unknown
      serverRoute: typeof UsersServerRouteImport
    }
=======
>>>>>>> f9c343e0
    '/_pathlessLayout/_nested-layout': {
      id: '/_pathlessLayout/_nested-layout'
      path: ''
      fullPath: ''
      preLoaderRoute: typeof PathlessLayoutNestedLayoutRouteImport
      parentRoute: typeof PathlessLayoutRouteImport
    }
    '/posts/$postId': {
      id: '/posts/$postId'
      path: '/$postId'
      fullPath: '/posts/$postId'
<<<<<<< HEAD
      preLoaderRoute: typeof PostsPostIdRouteImport
=======
      preLoaderRoute: typeof PostsPostIdImport
>>>>>>> f9c343e0
      parentRoute: typeof PostsRouteImport
    }
    '/users/$userId': {
      id: '/users/$userId'
      path: '/$userId'
      fullPath: '/users/$userId'
<<<<<<< HEAD
      preLoaderRoute: typeof UsersUserIdRouteImport
      parentRoute: typeof UsersRouteImport
      serverParentRoute: typeof UsersServerRouteImport
      serverRoute: typeof UsersUserIdServerRouteImport
=======
      preLoaderRoute: typeof UsersUserIdImport
      parentRoute: typeof UsersRouteImport
>>>>>>> f9c343e0
    }
    '/posts/': {
      id: '/posts/'
      path: '/'
      fullPath: '/posts/'
<<<<<<< HEAD
      preLoaderRoute: typeof PostsIndexRouteImport
=======
      preLoaderRoute: typeof PostsIndexImport
>>>>>>> f9c343e0
      parentRoute: typeof PostsRouteImport
    }
    '/users/': {
      id: '/users/'
      path: '/'
      fullPath: '/users/'
<<<<<<< HEAD
      preLoaderRoute: typeof UsersIndexRouteImport
=======
      preLoaderRoute: typeof UsersIndexImport
>>>>>>> f9c343e0
      parentRoute: typeof UsersRouteImport
    }
    '/_pathlessLayout/_nested-layout/route-a': {
      id: '/_pathlessLayout/_nested-layout/route-a'
      path: '/route-a'
      fullPath: '/route-a'
      preLoaderRoute: typeof PathlessLayoutNestedLayoutRouteARouteImport
      parentRoute: typeof PathlessLayoutNestedLayoutRouteImport
    }
    '/_pathlessLayout/_nested-layout/route-b': {
      id: '/_pathlessLayout/_nested-layout/route-b'
      path: '/route-b'
      fullPath: '/route-b'
      preLoaderRoute: typeof PathlessLayoutNestedLayoutRouteBRouteImport
      parentRoute: typeof PathlessLayoutNestedLayoutRouteImport
    }
    '/posts_/$postId/deep': {
      id: '/posts_/$postId/deep'
      path: '/posts/$postId/deep'
      fullPath: '/posts/$postId/deep'
      preLoaderRoute: typeof PostsPostIdDeepRouteImport
      parentRoute: typeof rootRoute
    }
  }
}

// Add type-safety to the createFileRoute & createServerFileRoute function across the route tree

declare module './routes/index' {
  const createFileRoute: CreateFileRoute<
    '/',
    FileRoutesByPath['/']['parentRoute'],
    FileRoutesByPath['/']['id'],
    FileRoutesByPath['/']['path'],
    FileRoutesByPath['/']['fullPath']
  >
  const createServerFileRoute: CreateServerFileRoute<
    '/',
    FileRoutesByPath['/']['serverParentRoute'],
    FileRoutesByPath['/']['id'],
    FileRoutesByPath['/']['path'],
    FileRoutesByPath['/']['fullPath']
  >
}
declare module './routes/_pathlessLayout' {
  const createFileRoute: CreateFileRoute<
    '/_pathlessLayout',
    FileRoutesByPath['/_pathlessLayout']['parentRoute'],
    FileRoutesByPath['/_pathlessLayout']['id'],
    FileRoutesByPath['/_pathlessLayout']['path'],
    FileRoutesByPath['/_pathlessLayout']['fullPath']
  >
  const createServerFileRoute: CreateServerFileRoute<
    '/_pathlessLayout',
    FileRoutesByPath['/_pathlessLayout']['serverParentRoute'],
    FileRoutesByPath['/_pathlessLayout']['id'],
    FileRoutesByPath['/_pathlessLayout']['path'],
    FileRoutesByPath['/_pathlessLayout']['fullPath']
  >
}
declare module './routes/deferred' {
  const createFileRoute: CreateFileRoute<
    '/deferred',
    FileRoutesByPath['/deferred']['parentRoute'],
    FileRoutesByPath['/deferred']['id'],
    FileRoutesByPath['/deferred']['path'],
    FileRoutesByPath['/deferred']['fullPath']
  >
  const createServerFileRoute: CreateServerFileRoute<
    '/deferred',
    FileRoutesByPath['/deferred']['serverParentRoute'],
    FileRoutesByPath['/deferred']['id'],
    FileRoutesByPath['/deferred']['path'],
    FileRoutesByPath['/deferred']['fullPath']
  >
}
declare module './routes/posts' {
  const createFileRoute: CreateFileRoute<
    '/posts',
    FileRoutesByPath['/posts']['parentRoute'],
    FileRoutesByPath['/posts']['id'],
    FileRoutesByPath['/posts']['path'],
    FileRoutesByPath['/posts']['fullPath']
  >
  const createServerFileRoute: CreateServerFileRoute<
    '/posts',
    FileRoutesByPath['/posts']['serverParentRoute'],
    FileRoutesByPath['/posts']['id'],
    FileRoutesByPath['/posts']['path'],
    FileRoutesByPath['/posts']['fullPath']
  >
}
declare module './routes/redirect' {
  const createFileRoute: CreateFileRoute<
    '/redirect',
    FileRoutesByPath['/redirect']['parentRoute'],
    FileRoutesByPath['/redirect']['id'],
    FileRoutesByPath['/redirect']['path'],
    FileRoutesByPath['/redirect']['fullPath']
  >
  const createServerFileRoute: CreateServerFileRoute<
    '/redirect',
    FileRoutesByPath['/redirect']['serverParentRoute'],
    FileRoutesByPath['/redirect']['id'],
    FileRoutesByPath['/redirect']['path'],
    FileRoutesByPath['/redirect']['fullPath']
  >
}
declare module './routes/users' {
  const createFileRoute: CreateFileRoute<
    '/users',
    FileRoutesByPath['/users']['parentRoute'],
    FileRoutesByPath['/users']['id'],
    FileRoutesByPath['/users']['path'],
    FileRoutesByPath['/users']['fullPath']
  >
  const createServerFileRoute: CreateServerFileRoute<
    '/users',
    FileRoutesByPath['/users']['serverParentRoute'],
    FileRoutesByPath['/users']['id'],
    FileRoutesByPath['/users']['path'],
    FileRoutesByPath['/users']['fullPath']
  >
}
declare module './routes/_pathlessLayout/_nested-layout' {
  const createFileRoute: CreateFileRoute<
    '/_pathlessLayout/_nested-layout',
    FileRoutesByPath['/_pathlessLayout/_nested-layout']['parentRoute'],
    FileRoutesByPath['/_pathlessLayout/_nested-layout']['id'],
    FileRoutesByPath['/_pathlessLayout/_nested-layout']['path'],
    FileRoutesByPath['/_pathlessLayout/_nested-layout']['fullPath']
  >
  const createServerFileRoute: CreateServerFileRoute<
    '/_pathlessLayout/_nested-layout',
    FileRoutesByPath['/_pathlessLayout/_nested-layout']['serverParentRoute'],
    FileRoutesByPath['/_pathlessLayout/_nested-layout']['id'],
    FileRoutesByPath['/_pathlessLayout/_nested-layout']['path'],
    FileRoutesByPath['/_pathlessLayout/_nested-layout']['fullPath']
  >
}
declare module './routes/posts.$postId' {
  const createFileRoute: CreateFileRoute<
    '/posts/$postId',
    FileRoutesByPath['/posts/$postId']['parentRoute'],
    FileRoutesByPath['/posts/$postId']['id'],
    FileRoutesByPath['/posts/$postId']['path'],
    FileRoutesByPath['/posts/$postId']['fullPath']
  >
  const createServerFileRoute: CreateServerFileRoute<
    '/posts/$postId',
    FileRoutesByPath['/posts/$postId']['serverParentRoute'],
    FileRoutesByPath['/posts/$postId']['id'],
    FileRoutesByPath['/posts/$postId']['path'],
    FileRoutesByPath['/posts/$postId']['fullPath']
  >
}
declare module './routes/users.$userId' {
  const createFileRoute: CreateFileRoute<
    '/users/$userId',
    FileRoutesByPath['/users/$userId']['parentRoute'],
    FileRoutesByPath['/users/$userId']['id'],
    FileRoutesByPath['/users/$userId']['path'],
    FileRoutesByPath['/users/$userId']['fullPath']
  >
  const createServerFileRoute: CreateServerFileRoute<
    '/users/$userId',
    FileRoutesByPath['/users/$userId']['serverParentRoute'],
    FileRoutesByPath['/users/$userId']['id'],
    FileRoutesByPath['/users/$userId']['path'],
    FileRoutesByPath['/users/$userId']['fullPath']
  >
}
declare module './routes/posts.index' {
  const createFileRoute: CreateFileRoute<
    '/posts/',
    FileRoutesByPath['/posts/']['parentRoute'],
    FileRoutesByPath['/posts/']['id'],
    FileRoutesByPath['/posts/']['path'],
    FileRoutesByPath['/posts/']['fullPath']
  >
  const createServerFileRoute: CreateServerFileRoute<
    '/posts/',
    FileRoutesByPath['/posts/']['serverParentRoute'],
    FileRoutesByPath['/posts/']['id'],
    FileRoutesByPath['/posts/']['path'],
    FileRoutesByPath['/posts/']['fullPath']
  >
}
declare module './routes/users.index' {
  const createFileRoute: CreateFileRoute<
    '/users/',
    FileRoutesByPath['/users/']['parentRoute'],
    FileRoutesByPath['/users/']['id'],
    FileRoutesByPath['/users/']['path'],
    FileRoutesByPath['/users/']['fullPath']
  >
  const createServerFileRoute: CreateServerFileRoute<
    '/users/',
    FileRoutesByPath['/users/']['serverParentRoute'],
    FileRoutesByPath['/users/']['id'],
    FileRoutesByPath['/users/']['path'],
    FileRoutesByPath['/users/']['fullPath']
  >
}
declare module './routes/_pathlessLayout/_nested-layout/route-a' {
  const createFileRoute: CreateFileRoute<
    '/_pathlessLayout/_nested-layout/route-a',
    FileRoutesByPath['/_pathlessLayout/_nested-layout/route-a']['parentRoute'],
    FileRoutesByPath['/_pathlessLayout/_nested-layout/route-a']['id'],
    FileRoutesByPath['/_pathlessLayout/_nested-layout/route-a']['path'],
    FileRoutesByPath['/_pathlessLayout/_nested-layout/route-a']['fullPath']
  >
  const createServerFileRoute: CreateServerFileRoute<
    '/_pathlessLayout/_nested-layout/route-a',
    FileRoutesByPath['/_pathlessLayout/_nested-layout/route-a']['serverParentRoute'],
    FileRoutesByPath['/_pathlessLayout/_nested-layout/route-a']['id'],
    FileRoutesByPath['/_pathlessLayout/_nested-layout/route-a']['path'],
    FileRoutesByPath['/_pathlessLayout/_nested-layout/route-a']['fullPath']
  >
}
declare module './routes/_pathlessLayout/_nested-layout/route-b' {
  const createFileRoute: CreateFileRoute<
    '/_pathlessLayout/_nested-layout/route-b',
    FileRoutesByPath['/_pathlessLayout/_nested-layout/route-b']['parentRoute'],
    FileRoutesByPath['/_pathlessLayout/_nested-layout/route-b']['id'],
    FileRoutesByPath['/_pathlessLayout/_nested-layout/route-b']['path'],
    FileRoutesByPath['/_pathlessLayout/_nested-layout/route-b']['fullPath']
  >
  const createServerFileRoute: CreateServerFileRoute<
    '/_pathlessLayout/_nested-layout/route-b',
    FileRoutesByPath['/_pathlessLayout/_nested-layout/route-b']['serverParentRoute'],
    FileRoutesByPath['/_pathlessLayout/_nested-layout/route-b']['id'],
    FileRoutesByPath['/_pathlessLayout/_nested-layout/route-b']['path'],
    FileRoutesByPath['/_pathlessLayout/_nested-layout/route-b']['fullPath']
  >
}
declare module './routes/posts_.$postId.deep' {
  const createFileRoute: CreateFileRoute<
    '/posts_/$postId/deep',
    FileRoutesByPath['/posts_/$postId/deep']['parentRoute'],
    FileRoutesByPath['/posts_/$postId/deep']['id'],
    FileRoutesByPath['/posts_/$postId/deep']['path'],
    FileRoutesByPath['/posts_/$postId/deep']['fullPath']
  >
  const createServerFileRoute: CreateServerFileRoute<
    '/posts_/$postId/deep',
    FileRoutesByPath['/posts_/$postId/deep']['serverParentRoute'],
    FileRoutesByPath['/posts_/$postId/deep']['id'],
    FileRoutesByPath['/posts_/$postId/deep']['path'],
    FileRoutesByPath['/posts_/$postId/deep']['fullPath']
  >
}

// Create and export the route tree

interface PostsRouteRouteChildren {
  PostsPostIdRoute: typeof PostsPostIdRoute
  PostsIndexRoute: typeof PostsIndexRoute
}

const PostsRouteRouteChildren: PostsRouteRouteChildren = {
  PostsPostIdRoute: PostsPostIdRoute,
  PostsIndexRoute: PostsIndexRoute,
}

const PostsRouteRouteWithChildren = PostsRouteRoute._addFileChildren(
  PostsRouteRouteChildren,
)

interface UsersRouteRouteChildren {
  UsersUserIdRoute: typeof UsersUserIdRoute
  UsersIndexRoute: typeof UsersIndexRoute
}

const UsersRouteRouteChildren: UsersRouteRouteChildren = {
  UsersUserIdRoute: UsersUserIdRoute,
  UsersIndexRoute: UsersIndexRoute,
}

const UsersRouteRouteWithChildren = UsersRouteRoute._addFileChildren(
  UsersRouteRouteChildren,
)

interface PathlessLayoutNestedLayoutRouteChildren {
  PathlessLayoutNestedLayoutRouteARoute: typeof PathlessLayoutNestedLayoutRouteARoute
  PathlessLayoutNestedLayoutRouteBRoute: typeof PathlessLayoutNestedLayoutRouteBRoute
}

const PathlessLayoutNestedLayoutRouteChildren: PathlessLayoutNestedLayoutRouteChildren =
  {
    PathlessLayoutNestedLayoutRouteARoute:
      PathlessLayoutNestedLayoutRouteARoute,
    PathlessLayoutNestedLayoutRouteBRoute:
      PathlessLayoutNestedLayoutRouteBRoute,
  }

const PathlessLayoutNestedLayoutRouteWithChildren =
  PathlessLayoutNestedLayoutRoute._addFileChildren(
    PathlessLayoutNestedLayoutRouteChildren,
  )

interface PathlessLayoutRouteChildren {
  PathlessLayoutNestedLayoutRoute: typeof PathlessLayoutNestedLayoutRouteWithChildren
}

const PathlessLayoutRouteChildren: PathlessLayoutRouteChildren = {
  PathlessLayoutNestedLayoutRoute: PathlessLayoutNestedLayoutRouteWithChildren,
}

const PathlessLayoutRouteWithChildren = PathlessLayoutRoute._addFileChildren(
  PathlessLayoutRouteChildren,
)

export interface FileRoutesByFullPath {
  '/': typeof IndexRoute
  '/posts': typeof PostsRouteRouteWithChildren
  '/users': typeof UsersRouteRouteWithChildren
  '': typeof PathlessLayoutNestedLayoutRouteWithChildren
  '/deferred': typeof DeferredRoute
  '/redirect': typeof RedirectRoute
  '/posts/$postId': typeof PostsPostIdRoute
  '/users/$userId': typeof UsersUserIdRoute
  '/posts/': typeof PostsIndexRoute
  '/users/': typeof UsersIndexRoute
  '/route-a': typeof PathlessLayoutNestedLayoutRouteARoute
  '/route-b': typeof PathlessLayoutNestedLayoutRouteBRoute
  '/posts/$postId/deep': typeof PostsPostIdDeepRoute
}

export interface ServerFileRoutesByFullPath {
  '/users': typeof UsersServerRouteWithChildren
  '/users/$userId': typeof UsersUserIdServerRouteImport
}

export interface FileRoutesByTo {
  '/': typeof IndexRoute
  '': typeof PathlessLayoutNestedLayoutRouteWithChildren
  '/deferred': typeof DeferredRoute
  '/redirect': typeof RedirectRoute
  '/posts/$postId': typeof PostsPostIdRoute
  '/users/$userId': typeof UsersUserIdRoute
  '/posts': typeof PostsIndexRoute
  '/users': typeof UsersIndexRoute
  '/route-a': typeof PathlessLayoutNestedLayoutRouteARoute
  '/route-b': typeof PathlessLayoutNestedLayoutRouteBRoute
  '/posts/$postId/deep': typeof PostsPostIdDeepRoute
}

export interface ServerFileRoutesByTo {
  '/users/$userId': typeof UsersUserIdServerRouteImport
}

export interface FileRoutesById {
  __root__: typeof rootRoute
  '/': typeof IndexRoute
  '/posts': typeof PostsRouteRouteWithChildren
  '/users': typeof UsersRouteRouteWithChildren
  '/_pathlessLayout': typeof PathlessLayoutRouteWithChildren
  '/deferred': typeof DeferredRoute
  '/redirect': typeof RedirectRoute
  '/_pathlessLayout/_nested-layout': typeof PathlessLayoutNestedLayoutRouteWithChildren
  '/posts/$postId': typeof PostsPostIdRoute
  '/users/$userId': typeof UsersUserIdRoute
  '/posts/': typeof PostsIndexRoute
  '/users/': typeof UsersIndexRoute
  '/_pathlessLayout/_nested-layout/route-a': typeof PathlessLayoutNestedLayoutRouteARoute
  '/_pathlessLayout/_nested-layout/route-b': typeof PathlessLayoutNestedLayoutRouteBRoute
  '/posts_/$postId/deep': typeof PostsPostIdDeepRoute
}

export interface ServerFileRoutesById {
  '/users': typeof UsersServerRouteWithChildren
  '/users/$userId': typeof UsersUserIdServerRouteImport
}

export interface FileRouteTypes {
  fileRoutesByFullPath: FileRoutesByFullPath
  fullPaths:
    | '/'
    | '/posts'
    | '/users'
    | ''
    | '/deferred'
    | '/redirect'
    | '/posts/$postId'
    | '/users/$userId'
    | '/posts/'
    | '/users/'
    | '/route-a'
    | '/route-b'
    | '/posts/$postId/deep'
  fileRoutesByTo: FileRoutesByTo
  to:
    | '/'
    | ''
    | '/deferred'
    | '/redirect'
    | '/posts/$postId'
    | '/users/$userId'
    | '/posts'
    | '/users'
    | '/route-a'
    | '/route-b'
    | '/posts/$postId/deep'
  id:
    | '__root__'
    | '/'
    | '/posts'
    | '/users'
    | '/_pathlessLayout'
    | '/deferred'
    | '/redirect'
    | '/_pathlessLayout/_nested-layout'
    | '/posts/$postId'
    | '/users/$userId'
    | '/posts/'
    | '/users/'
    | '/_pathlessLayout/_nested-layout/route-a'
    | '/_pathlessLayout/_nested-layout/route-b'
    | '/posts_/$postId/deep'
  fileRoutesById: FileRoutesById
}

export interface RootRouteChildren {
  IndexRoute: typeof IndexRoute
  PostsRouteRoute: typeof PostsRouteRouteWithChildren
  UsersRouteRoute: typeof UsersRouteRouteWithChildren
  PathlessLayoutRoute: typeof PathlessLayoutRouteWithChildren
  DeferredRoute: typeof DeferredRoute
  RedirectRoute: typeof RedirectRoute
  PostsPostIdDeepRoute: typeof PostsPostIdDeepRoute
}

const rootRouteChildren: RootRouteChildren = {
  IndexRoute: IndexRoute,
  PostsRouteRoute: PostsRouteRouteWithChildren,
  UsersRouteRoute: UsersRouteRouteWithChildren,
  PathlessLayoutRoute: PathlessLayoutRouteWithChildren,
  DeferredRoute: DeferredRoute,
  RedirectRoute: RedirectRoute,
  PostsPostIdDeepRoute: PostsPostIdDeepRoute,
}

export const routeTree = rootRoute
  ._addFileChildren(rootRouteChildren)
  ._addFileTypes<FileRouteTypes>()

/* ROUTE_MANIFEST_START
{
  "routes": {
    "__root__": {
      "filePath": "__root.tsx",
      "children": [
        "/",
        "/posts",
        "/users",
        "/_pathlessLayout",
        "/deferred",
        "/redirect",
        "/posts_/$postId/deep"
      ]
    },
    "/": {
      "filePath": "index.tsx"
    },
    "/posts": {
      "filePath": "posts.route.tsx",
      "children": [
        "/posts/$postId",
        "/posts/"
      ]
    },
    "/users": {
      "filePath": "users.route.tsx",
      "children": [
        "/users/$userId",
        "/users/"
      ]
    },
    "/_pathlessLayout": {
      "filePath": "_pathlessLayout.tsx",
      "children": [
        "/_pathlessLayout/_nested-layout"
      ]
    },
    "/deferred": {
      "filePath": "deferred.tsx"
    },
    "/redirect": {
      "filePath": "redirect.tsx"
    },
    "/_pathlessLayout/_nested-layout": {
      "filePath": "_pathlessLayout/_nested-layout.tsx",
      "parent": "/_pathlessLayout",
      "children": [
        "/_pathlessLayout/_nested-layout/route-a",
        "/_pathlessLayout/_nested-layout/route-b"
      ]
    },
    "/posts/$postId": {
      "filePath": "posts.$postId.tsx",
      "parent": "/posts"
    },
    "/users/$userId": {
      "filePath": "users.$userId.tsx",
      "parent": "/users"
    },
    "/posts/": {
      "filePath": "posts.index.tsx",
      "parent": "/posts"
    },
    "/users/": {
      "filePath": "users.index.tsx",
      "parent": "/users"
    },
    "/_pathlessLayout/_nested-layout/route-a": {
      "filePath": "_pathlessLayout/_nested-layout/route-a.tsx",
      "parent": "/_pathlessLayout/_nested-layout"
    },
    "/_pathlessLayout/_nested-layout/route-b": {
      "filePath": "_pathlessLayout/_nested-layout/route-b.tsx",
      "parent": "/_pathlessLayout/_nested-layout"
    },
    "/posts_/$postId/deep": {
      "filePath": "posts_.$postId.deep.tsx"
    }
  }
}
ROUTE_MANIFEST_END */<|MERGE_RESOLUTION|>--- conflicted
+++ resolved
@@ -14,7 +14,6 @@
 import { serverOnly } from '@tanstack/react-start'
 import type { CreateServerFileRoute } from '@tanstack/react-start'
 import { Route as rootRoute } from './routes/__root'
-<<<<<<< HEAD
 import {
   Route as UsersRouteImport,
   ServerRoute as UsersServerRouteImport,
@@ -55,32 +54,11 @@
 })
 
 const RedirectRoute = RedirectRouteImport.update({
-=======
-import { Route as RedirectImport } from './routes/redirect'
-import { Route as DeferredImport } from './routes/deferred'
-import { Route as PathlessLayoutImport } from './routes/_pathlessLayout'
-import { Route as UsersRouteImport } from './routes/users.route'
-import { Route as PostsRouteImport } from './routes/posts.route'
-import { Route as IndexImport } from './routes/index'
-import { Route as UsersIndexImport } from './routes/users.index'
-import { Route as PostsIndexImport } from './routes/posts.index'
-import { Route as UsersUserIdImport } from './routes/users.$userId'
-import { Route as PostsPostIdImport } from './routes/posts.$postId'
-import { Route as PathlessLayoutNestedLayoutImport } from './routes/_pathlessLayout/_nested-layout'
-import { Route as PostsPostIdDeepImport } from './routes/posts_.$postId.deep'
-import { Route as PathlessLayoutNestedLayoutRouteBImport } from './routes/_pathlessLayout/_nested-layout/route-b'
-import { Route as PathlessLayoutNestedLayoutRouteAImport } from './routes/_pathlessLayout/_nested-layout/route-a'
-
-// Create/Update Routes
-
-const RedirectRoute = RedirectImport.update({
->>>>>>> f9c343e0
   id: '/redirect',
   path: '/redirect',
   getParentRoute: () => rootRoute,
 } as any)
 
-<<<<<<< HEAD
 const PostsRoute = PostsRouteImport.update({
   id: '/posts',
   path: '/posts',
@@ -88,9 +66,6 @@
 } as any)
 
 const DeferredRoute = DeferredRouteImport.update({
-=======
-const DeferredRoute = DeferredImport.update({
->>>>>>> f9c343e0
   id: '/deferred',
   path: '/deferred',
   getParentRoute: () => rootRoute,
@@ -101,23 +76,7 @@
   getParentRoute: () => rootRoute,
 } as any)
 
-<<<<<<< HEAD
 const IndexRoute = IndexRouteImport.update({
-=======
-const UsersRouteRoute = UsersRouteImport.update({
-  id: '/users',
-  path: '/users',
-  getParentRoute: () => rootRoute,
-} as any)
-
-const PostsRouteRoute = PostsRouteImport.update({
-  id: '/posts',
-  path: '/posts',
-  getParentRoute: () => rootRoute,
-} as any)
-
-const IndexRoute = IndexImport.update({
->>>>>>> f9c343e0
   id: '/',
   path: '/',
   getParentRoute: () => rootRoute,
@@ -126,19 +85,18 @@
 const UsersIndexRoute = UsersIndexRouteImport.update({
   id: '/',
   path: '/',
-  getParentRoute: () => UsersRouteRoute,
+  getParentRoute: () => UsersRoute,
 } as any)
 
 const PostsIndexRoute = PostsIndexRouteImport.update({
   id: '/',
   path: '/',
-  getParentRoute: () => PostsRouteRoute,
+  getParentRoute: () => PostsRoute,
 } as any)
 
 const UsersUserIdRoute = UsersUserIdRouteImport.update({
   id: '/$userId',
   path: '/$userId',
-<<<<<<< HEAD
   getParentRoute: () => UsersRoute,
   staticData: createIsomorphicFn()
     .server(() => ({
@@ -146,9 +104,6 @@
       serverRoute: UsersUserIdServerRouteImport,
     }))
     .client(() => UsersRoute.staticData)(),
-=======
-  getParentRoute: () => UsersRouteRoute,
->>>>>>> f9c343e0
 } as any)
 
 Object.assign(UsersUserIdServerRouteImport.options, {
@@ -158,7 +113,7 @@
 const PostsPostIdRoute = PostsPostIdRouteImport.update({
   id: '/$postId',
   path: '/$postId',
-  getParentRoute: () => PostsRouteRoute,
+  getParentRoute: () => PostsRoute,
 } as any)
 
 const PathlessLayoutNestedLayoutRoute =
@@ -198,6 +153,20 @@
       preLoaderRoute: typeof IndexRouteImport
       parentRoute: typeof rootRoute
     }
+    '/_pathlessLayout': {
+      id: '/_pathlessLayout'
+      path: ''
+      fullPath: ''
+      preLoaderRoute: typeof PathlessLayoutRouteImport
+      parentRoute: typeof rootRoute
+    }
+    '/deferred': {
+      id: '/deferred'
+      path: '/deferred'
+      fullPath: '/deferred'
+      preLoaderRoute: typeof DeferredRouteImport
+      parentRoute: typeof rootRoute
+    }
     '/posts': {
       id: '/posts'
       path: '/posts'
@@ -205,56 +174,21 @@
       preLoaderRoute: typeof PostsRouteImport
       parentRoute: typeof rootRoute
     }
+    '/redirect': {
+      id: '/redirect'
+      path: '/redirect'
+      fullPath: '/redirect'
+      preLoaderRoute: typeof RedirectRouteImport
+      parentRoute: typeof rootRoute
+    }
     '/users': {
       id: '/users'
       path: '/users'
       fullPath: '/users'
       preLoaderRoute: typeof UsersRouteImport
       parentRoute: typeof rootRoute
-    }
-    '/_pathlessLayout': {
-      id: '/_pathlessLayout'
-      path: ''
-      fullPath: ''
-      preLoaderRoute: typeof PathlessLayoutRouteImport
-      parentRoute: typeof rootRoute
-    }
-    '/deferred': {
-      id: '/deferred'
-      path: '/deferred'
-      fullPath: '/deferred'
-      preLoaderRoute: typeof DeferredRouteImport
-      parentRoute: typeof rootRoute
-    }
-<<<<<<< HEAD
-    '/posts': {
-      id: '/posts'
-      path: '/posts'
-      fullPath: '/posts'
-      preLoaderRoute: typeof PostsRouteImport
-      parentRoute: typeof rootRoute
-    }
-=======
->>>>>>> f9c343e0
-    '/redirect': {
-      id: '/redirect'
-      path: '/redirect'
-      fullPath: '/redirect'
-      preLoaderRoute: typeof RedirectRouteImport
-      parentRoute: typeof rootRoute
-    }
-<<<<<<< HEAD
-    '/users': {
-      id: '/users'
-      path: '/users'
-      fullPath: '/users'
-      preLoaderRoute: typeof UsersRouteImport
-      parentRoute: typeof rootRoute
-      serverParentRoute: unknown
       serverRoute: typeof UsersServerRouteImport
     }
-=======
->>>>>>> f9c343e0
     '/_pathlessLayout/_nested-layout': {
       id: '/_pathlessLayout/_nested-layout'
       path: ''
@@ -266,47 +200,29 @@
       id: '/posts/$postId'
       path: '/$postId'
       fullPath: '/posts/$postId'
-<<<<<<< HEAD
       preLoaderRoute: typeof PostsPostIdRouteImport
-=======
-      preLoaderRoute: typeof PostsPostIdImport
->>>>>>> f9c343e0
       parentRoute: typeof PostsRouteImport
     }
     '/users/$userId': {
       id: '/users/$userId'
       path: '/$userId'
       fullPath: '/users/$userId'
-<<<<<<< HEAD
       preLoaderRoute: typeof UsersUserIdRouteImport
       parentRoute: typeof UsersRouteImport
-      serverParentRoute: typeof UsersServerRouteImport
       serverRoute: typeof UsersUserIdServerRouteImport
-=======
-      preLoaderRoute: typeof UsersUserIdImport
-      parentRoute: typeof UsersRouteImport
->>>>>>> f9c343e0
     }
     '/posts/': {
       id: '/posts/'
       path: '/'
       fullPath: '/posts/'
-<<<<<<< HEAD
       preLoaderRoute: typeof PostsIndexRouteImport
-=======
-      preLoaderRoute: typeof PostsIndexImport
->>>>>>> f9c343e0
       parentRoute: typeof PostsRouteImport
     }
     '/users/': {
       id: '/users/'
       path: '/'
       fullPath: '/users/'
-<<<<<<< HEAD
       preLoaderRoute: typeof UsersIndexRouteImport
-=======
-      preLoaderRoute: typeof UsersIndexImport
->>>>>>> f9c343e0
       parentRoute: typeof UsersRouteImport
     }
     '/_pathlessLayout/_nested-layout/route-a': {
@@ -345,7 +261,7 @@
   >
   const createServerFileRoute: CreateServerFileRoute<
     '/',
-    FileRoutesByPath['/']['serverParentRoute'],
+    unknown,
     FileRoutesByPath['/']['id'],
     FileRoutesByPath['/']['path'],
     FileRoutesByPath['/']['fullPath']
@@ -361,7 +277,7 @@
   >
   const createServerFileRoute: CreateServerFileRoute<
     '/_pathlessLayout',
-    FileRoutesByPath['/_pathlessLayout']['serverParentRoute'],
+    unknown,
     FileRoutesByPath['/_pathlessLayout']['id'],
     FileRoutesByPath['/_pathlessLayout']['path'],
     FileRoutesByPath['/_pathlessLayout']['fullPath']
@@ -377,7 +293,7 @@
   >
   const createServerFileRoute: CreateServerFileRoute<
     '/deferred',
-    FileRoutesByPath['/deferred']['serverParentRoute'],
+    unknown,
     FileRoutesByPath['/deferred']['id'],
     FileRoutesByPath['/deferred']['path'],
     FileRoutesByPath['/deferred']['fullPath']
@@ -393,7 +309,7 @@
   >
   const createServerFileRoute: CreateServerFileRoute<
     '/posts',
-    FileRoutesByPath['/posts']['serverParentRoute'],
+    unknown,
     FileRoutesByPath['/posts']['id'],
     FileRoutesByPath['/posts']['path'],
     FileRoutesByPath['/posts']['fullPath']
@@ -409,7 +325,7 @@
   >
   const createServerFileRoute: CreateServerFileRoute<
     '/redirect',
-    FileRoutesByPath['/redirect']['serverParentRoute'],
+    unknown,
     FileRoutesByPath['/redirect']['id'],
     FileRoutesByPath['/redirect']['path'],
     FileRoutesByPath['/redirect']['fullPath']
@@ -425,7 +341,7 @@
   >
   const createServerFileRoute: CreateServerFileRoute<
     '/users',
-    FileRoutesByPath['/users']['serverParentRoute'],
+    unknown,
     FileRoutesByPath['/users']['id'],
     FileRoutesByPath['/users']['path'],
     FileRoutesByPath['/users']['fullPath']
@@ -441,7 +357,7 @@
   >
   const createServerFileRoute: CreateServerFileRoute<
     '/_pathlessLayout/_nested-layout',
-    FileRoutesByPath['/_pathlessLayout/_nested-layout']['serverParentRoute'],
+    unknown,
     FileRoutesByPath['/_pathlessLayout/_nested-layout']['id'],
     FileRoutesByPath['/_pathlessLayout/_nested-layout']['path'],
     FileRoutesByPath['/_pathlessLayout/_nested-layout']['fullPath']
@@ -457,7 +373,7 @@
   >
   const createServerFileRoute: CreateServerFileRoute<
     '/posts/$postId',
-    FileRoutesByPath['/posts/$postId']['serverParentRoute'],
+    unknown,
     FileRoutesByPath['/posts/$postId']['id'],
     FileRoutesByPath['/posts/$postId']['path'],
     FileRoutesByPath['/posts/$postId']['fullPath']
@@ -473,7 +389,7 @@
   >
   const createServerFileRoute: CreateServerFileRoute<
     '/users/$userId',
-    FileRoutesByPath['/users/$userId']['serverParentRoute'],
+    typeof UsersServerRouteImport,
     FileRoutesByPath['/users/$userId']['id'],
     FileRoutesByPath['/users/$userId']['path'],
     FileRoutesByPath['/users/$userId']['fullPath']
@@ -489,7 +405,7 @@
   >
   const createServerFileRoute: CreateServerFileRoute<
     '/posts/',
-    FileRoutesByPath['/posts/']['serverParentRoute'],
+    unknown,
     FileRoutesByPath['/posts/']['id'],
     FileRoutesByPath['/posts/']['path'],
     FileRoutesByPath['/posts/']['fullPath']
@@ -505,7 +421,7 @@
   >
   const createServerFileRoute: CreateServerFileRoute<
     '/users/',
-    FileRoutesByPath['/users/']['serverParentRoute'],
+    typeof UsersServerRouteImport,
     FileRoutesByPath['/users/']['id'],
     FileRoutesByPath['/users/']['path'],
     FileRoutesByPath['/users/']['fullPath']
@@ -521,7 +437,7 @@
   >
   const createServerFileRoute: CreateServerFileRoute<
     '/_pathlessLayout/_nested-layout/route-a',
-    FileRoutesByPath['/_pathlessLayout/_nested-layout/route-a']['serverParentRoute'],
+    unknown,
     FileRoutesByPath['/_pathlessLayout/_nested-layout/route-a']['id'],
     FileRoutesByPath['/_pathlessLayout/_nested-layout/route-a']['path'],
     FileRoutesByPath['/_pathlessLayout/_nested-layout/route-a']['fullPath']
@@ -537,7 +453,7 @@
   >
   const createServerFileRoute: CreateServerFileRoute<
     '/_pathlessLayout/_nested-layout/route-b',
-    FileRoutesByPath['/_pathlessLayout/_nested-layout/route-b']['serverParentRoute'],
+    unknown,
     FileRoutesByPath['/_pathlessLayout/_nested-layout/route-b']['id'],
     FileRoutesByPath['/_pathlessLayout/_nested-layout/route-b']['path'],
     FileRoutesByPath['/_pathlessLayout/_nested-layout/route-b']['fullPath']
@@ -553,7 +469,7 @@
   >
   const createServerFileRoute: CreateServerFileRoute<
     '/posts_/$postId/deep',
-    FileRoutesByPath['/posts_/$postId/deep']['serverParentRoute'],
+    unknown,
     FileRoutesByPath['/posts_/$postId/deep']['id'],
     FileRoutesByPath['/posts_/$postId/deep']['path'],
     FileRoutesByPath['/posts_/$postId/deep']['fullPath']
@@ -561,34 +477,6 @@
 }
 
 // Create and export the route tree
-
-interface PostsRouteRouteChildren {
-  PostsPostIdRoute: typeof PostsPostIdRoute
-  PostsIndexRoute: typeof PostsIndexRoute
-}
-
-const PostsRouteRouteChildren: PostsRouteRouteChildren = {
-  PostsPostIdRoute: PostsPostIdRoute,
-  PostsIndexRoute: PostsIndexRoute,
-}
-
-const PostsRouteRouteWithChildren = PostsRouteRoute._addFileChildren(
-  PostsRouteRouteChildren,
-)
-
-interface UsersRouteRouteChildren {
-  UsersUserIdRoute: typeof UsersUserIdRoute
-  UsersIndexRoute: typeof UsersIndexRoute
-}
-
-const UsersRouteRouteChildren: UsersRouteRouteChildren = {
-  UsersUserIdRoute: UsersUserIdRoute,
-  UsersIndexRoute: UsersIndexRoute,
-}
-
-const UsersRouteRouteWithChildren = UsersRouteRoute._addFileChildren(
-  UsersRouteRouteChildren,
-)
 
 interface PathlessLayoutNestedLayoutRouteChildren {
   PathlessLayoutNestedLayoutRouteARoute: typeof PathlessLayoutNestedLayoutRouteARoute
@@ -620,13 +508,37 @@
   PathlessLayoutRouteChildren,
 )
 
+interface PostsRouteChildren {
+  PostsPostIdRoute: typeof PostsPostIdRoute
+  PostsIndexRoute: typeof PostsIndexRoute
+}
+
+const PostsRouteChildren: PostsRouteChildren = {
+  PostsPostIdRoute: PostsPostIdRoute,
+  PostsIndexRoute: PostsIndexRoute,
+}
+
+const PostsRouteWithChildren = PostsRoute._addFileChildren(PostsRouteChildren)
+
+interface UsersRouteChildren {
+  UsersUserIdRoute: typeof UsersUserIdRoute
+  UsersIndexRoute: typeof UsersIndexRoute
+}
+
+const UsersRouteChildren: UsersRouteChildren = {
+  UsersUserIdRoute: UsersUserIdRoute,
+  UsersIndexRoute: UsersIndexRoute,
+}
+
+const UsersRouteWithChildren = UsersRoute._addFileChildren(UsersRouteChildren)
+
 export interface FileRoutesByFullPath {
   '/': typeof IndexRoute
-  '/posts': typeof PostsRouteRouteWithChildren
-  '/users': typeof UsersRouteRouteWithChildren
   '': typeof PathlessLayoutNestedLayoutRouteWithChildren
   '/deferred': typeof DeferredRoute
+  '/posts': typeof PostsRouteWithChildren
   '/redirect': typeof RedirectRoute
+  '/users': typeof UsersRouteWithChildren
   '/posts/$postId': typeof PostsPostIdRoute
   '/users/$userId': typeof UsersUserIdRoute
   '/posts/': typeof PostsIndexRoute
@@ -662,11 +574,11 @@
 export interface FileRoutesById {
   __root__: typeof rootRoute
   '/': typeof IndexRoute
-  '/posts': typeof PostsRouteRouteWithChildren
-  '/users': typeof UsersRouteRouteWithChildren
   '/_pathlessLayout': typeof PathlessLayoutRouteWithChildren
   '/deferred': typeof DeferredRoute
+  '/posts': typeof PostsRouteWithChildren
   '/redirect': typeof RedirectRoute
+  '/users': typeof UsersRouteWithChildren
   '/_pathlessLayout/_nested-layout': typeof PathlessLayoutNestedLayoutRouteWithChildren
   '/posts/$postId': typeof PostsPostIdRoute
   '/users/$userId': typeof UsersUserIdRoute
@@ -686,11 +598,11 @@
   fileRoutesByFullPath: FileRoutesByFullPath
   fullPaths:
     | '/'
-    | '/posts'
-    | '/users'
     | ''
     | '/deferred'
+    | '/posts'
     | '/redirect'
+    | '/users'
     | '/posts/$postId'
     | '/users/$userId'
     | '/posts/'
@@ -714,11 +626,11 @@
   id:
     | '__root__'
     | '/'
-    | '/posts'
-    | '/users'
     | '/_pathlessLayout'
     | '/deferred'
+    | '/posts'
     | '/redirect'
+    | '/users'
     | '/_pathlessLayout/_nested-layout'
     | '/posts/$postId'
     | '/users/$userId'
@@ -728,25 +640,26 @@
     | '/_pathlessLayout/_nested-layout/route-b'
     | '/posts_/$postId/deep'
   fileRoutesById: FileRoutesById
+  serverFileRoutesById: ServerFileRoutesById
 }
 
 export interface RootRouteChildren {
   IndexRoute: typeof IndexRoute
-  PostsRouteRoute: typeof PostsRouteRouteWithChildren
-  UsersRouteRoute: typeof UsersRouteRouteWithChildren
   PathlessLayoutRoute: typeof PathlessLayoutRouteWithChildren
   DeferredRoute: typeof DeferredRoute
+  PostsRoute: typeof PostsRouteWithChildren
   RedirectRoute: typeof RedirectRoute
+  UsersRoute: typeof UsersRouteWithChildren
   PostsPostIdDeepRoute: typeof PostsPostIdDeepRoute
 }
 
 const rootRouteChildren: RootRouteChildren = {
   IndexRoute: IndexRoute,
-  PostsRouteRoute: PostsRouteRouteWithChildren,
-  UsersRouteRoute: UsersRouteRouteWithChildren,
   PathlessLayoutRoute: PathlessLayoutRouteWithChildren,
   DeferredRoute: DeferredRoute,
+  PostsRoute: PostsRouteWithChildren,
   RedirectRoute: RedirectRoute,
+  UsersRoute: UsersRouteWithChildren,
   PostsPostIdDeepRoute: PostsPostIdDeepRoute,
 }
 
@@ -761,30 +674,16 @@
       "filePath": "__root.tsx",
       "children": [
         "/",
-        "/posts",
-        "/users",
         "/_pathlessLayout",
         "/deferred",
+        "/posts",
         "/redirect",
+        "/users",
         "/posts_/$postId/deep"
       ]
     },
     "/": {
       "filePath": "index.tsx"
-    },
-    "/posts": {
-      "filePath": "posts.route.tsx",
-      "children": [
-        "/posts/$postId",
-        "/posts/"
-      ]
-    },
-    "/users": {
-      "filePath": "users.route.tsx",
-      "children": [
-        "/users/$userId",
-        "/users/"
-      ]
     },
     "/_pathlessLayout": {
       "filePath": "_pathlessLayout.tsx",
@@ -795,8 +694,22 @@
     "/deferred": {
       "filePath": "deferred.tsx"
     },
+    "/posts": {
+      "filePath": "posts.tsx",
+      "children": [
+        "/posts/$postId",
+        "/posts/"
+      ]
+    },
     "/redirect": {
       "filePath": "redirect.tsx"
+    },
+    "/users": {
+      "filePath": "users.tsx",
+      "children": [
+        "/users/$userId",
+        "/users/"
+      ]
     },
     "/_pathlessLayout/_nested-layout": {
       "filePath": "_pathlessLayout/_nested-layout.tsx",
