{
  "name": "@tanstack/start",
  "version": "1.114.10",
  "description": "Modern and scalable routing for React applications",
  "author": "Tanner Linsley",
  "license": "MIT",
  "repository": {
    "type": "git",
    "url": "https://github.com/TanStack/router.git",
    "directory": "packages/start"
  },
  "homepage": "https://tanstack.com/start",
  "funding": {
    "type": "github",
    "url": "https://github.com/sponsors/tannerlinsley"
  },
  "keywords": [
    "react",
    "location",
    "router",
    "routing",
    "async",
    "async router",
    "typescript"
  ],
  "scripts": {
    "clean": "rimraf ./dist && rimraf ./coverage",
    "test": "pnpm test:build",
    "test:build": "exit 0; vitest",
    "build": "vite build"
  },
  "type": "module",
  "types": "dist/esm/client.d.ts",
  "exports": {
    ".": {
      "import": {
        "types": "./dist/esm/client.d.ts",
        "default": "./dist/esm/client.js"
      },
      "require": {
        "types": "./dist/cjs/client.d.cts",
        "default": "./dist/cjs/client.cjs"
      }
    },
    "./client": {
      "import": {
        "types": "./dist/esm/client.d.ts",
        "default": "./dist/esm/client.js"
      },
      "require": {
        "types": "./dist/cjs/client.d.cts",
        "default": "./dist/cjs/client.cjs"
      }
    },
    "./server": {
      "import": {
        "types": "./dist/esm/server.d.ts",
        "default": "./dist/esm/server.js"
      },
      "require": {
        "types": "./dist/cjs/server.d.cts",
        "default": "./dist/cjs/server.cjs"
      }
    },
    "./plugin": {
      "import": {
        "types": "./dist/esm/plugin.d.ts",
        "default": "./dist/esm/plugin.js"
      },
      "require": {
        "types": "./dist/cjs/plugin.d.cts",
        "default": "./dist/cjs/plugin.cjs"
      }
    },
    "./api": {
      "import": {
        "types": "./dist/esm/api.d.ts",
        "default": "./dist/esm/api.js"
      },
      "require": {
        "types": "./dist/cjs/api.d.cts",
        "default": "./dist/cjs/api.cjs"
      }
    },
    "./server-functions-client": {
      "import": {
        "types": "./dist/esm/server-functions-client.d.ts",
        "default": "./dist/esm/server-functions-client.js"
      },
      "require": {
        "types": "./dist/cjs/server-functions-client.d.cts",
        "default": "./dist/cjs/server-functions-client.cjs"
      }
    },
    "./server-functions-server": {
      "import": {
        "types": "./dist/esm/server-functions-server.d.ts",
        "default": "./dist/esm/server-functions-server.js"
      },
      "require": {
        "types": "./dist/cjs/server-functions-server.d.cts",
        "default": "./dist/cjs/server-functions-server.cjs"
      }
    },
    "./server-functions-ssr": {
      "import": {
        "types": "./dist/esm/server-functions-ssr.d.ts",
        "default": "./dist/esm/server-functions-ssr.js"
      },
      "require": {
        "types": "./dist/cjs/server-functions-ssr.d.cts",
        "default": "./dist/cjs/server-functions-ssr.cjs"
      }
    },
    "./package.json": "./package.json"
  },
  "sideEffects": false,
  "files": [
    "dist",
    "src"
  ],
  "engines": {
    "node": ">=12"
  },
  "dependencies": {
    "@tanstack/react-start-client": "workspace:^",
    "@tanstack/react-start-server": "workspace:^",
<<<<<<< HEAD
    "@tanstack/react-start-plugin": "workspace:^",
    "@tanstack/react-start-server-functions-client": "workspace:^",
    "@tanstack/start-server-functions-server": "workspace:^",
    "@tanstack/react-start-server-functions-ssr": "workspace:^",
=======
    "@tanstack/start-config": "workspace:^",
    "@tanstack/react-start-router-manifest": "workspace:^",
    "@tanstack/start-server-functions-client": "workspace:^",
    "@tanstack/start-server-functions-server": "workspace:^",
    "@tanstack/start-server-functions-handler": "workspace:^",
    "@tanstack/start-server-functions-ssr": "workspace:^",
>>>>>>> 698c92a1
    "@tanstack/start-api-routes": "workspace:^"
  }
}<|MERGE_RESOLUTION|>--- conflicted
+++ resolved
@@ -125,19 +125,10 @@
   "dependencies": {
     "@tanstack/react-start-client": "workspace:^",
     "@tanstack/react-start-server": "workspace:^",
-<<<<<<< HEAD
     "@tanstack/react-start-plugin": "workspace:^",
-    "@tanstack/react-start-server-functions-client": "workspace:^",
-    "@tanstack/start-server-functions-server": "workspace:^",
-    "@tanstack/react-start-server-functions-ssr": "workspace:^",
-=======
-    "@tanstack/start-config": "workspace:^",
-    "@tanstack/react-start-router-manifest": "workspace:^",
     "@tanstack/start-server-functions-client": "workspace:^",
     "@tanstack/start-server-functions-server": "workspace:^",
-    "@tanstack/start-server-functions-handler": "workspace:^",
     "@tanstack/start-server-functions-ssr": "workspace:^",
->>>>>>> 698c92a1
     "@tanstack/start-api-routes": "workspace:^"
   }
 }