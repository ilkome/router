--- conflicted
+++ resolved
@@ -53,11 +53,7 @@
   to: `https://cottonbureau.com/people/tanstack`
 }];
 export const Route = createFileRoute('/_libraries/start/$version/')({
-<<<<<<< HEAD
-  component: lazyRouteComponent($$splitComponentImporter, 'component'),
-=======
   component: VersionIndex,
->>>>>>> 5bf73eaa
   meta: () => seo({
     title: startProject.name,
     description: startProject.description
