import invariant from 'tiny-invariant'
import { joinPaths, rootRouteId, trimPathLeft } from '@tanstack/router-core'
import { useLoaderData } from './useLoaderData'
import { useLoaderDeps } from './useLoaderDeps'
import { useParams } from './useParams'
import { useSearch } from './useSearch'
import { notFound } from './not-found'
import { useNavigate } from './useNavigate'
import { useMatch } from './useMatch'
import type {
  AnyContext,
  AnySchema,
  Constrain,
  ConstrainLiteral,
  RootRoute as CoreRootRoute,
  Route as CoreRoute,
  ErrorComponentProps,
  NotFoundRouteProps,
  ResolveFullPath,
  ResolveId,
  ResolveParams,
  RootRouteId,
  RootRouteOptions,
  RouteById,
  RouteContext,
  RouteIds,
  RouteLoaderFn,
  RouteOptions,
  RoutePathOptionsIntersection,
  RoutePaths,
  RouteTypes,
  ToMaskOptions,
  TrimPathRight,
  UpdatableRouteOptions,
  UseNavigateResult,
} from '@tanstack/router-core'
import type { UseLoaderDataRoute } from './useLoaderData'
import type { UseMatchRoute } from './useMatch'
import type { UseLoaderDepsRoute } from './useLoaderDeps'
import type { UseParamsRoute } from './useParams'
import type { UseSearchRoute } from './useSearch'
import type * as React from 'react'
import type {} from './Matches'
import type { AnyRouter, RegisteredRouter, Router } from './router'
import type { NotFoundError } from './not-found'
import type { LazyRoute } from './fileRoute'
import type { UseRouteContextRoute } from './useRouteContext'

declare module '@tanstack/router-core' {
  export interface UpdatableRouteOptionsExtensions {
    component?: RouteComponent
    errorComponent?: false | null | ErrorRouteComponent
    notFoundComponent?: NotFoundRouteComponent
    pendingComponent?: RouteComponent
  }
<<<<<<< HEAD
  scripts?: (
    ctx: AssetFnContextOptions<
      TRouteId,
      TFullPath,
      TParentRoute,
      TParams,
      TSearchValidator,
      TLoaderFn,
      TRouterContext,
      TRouteContextFn,
      TBeforeLoadFn,
      TLoaderDeps
    >,
  ) => AnyRouteMatch['scripts']
  ssr?: boolean | 'data-only'
  codeSplitGroupings?: Array<
    Array<
      | 'loader'
      | 'component'
      | 'pendingComponent'
      | 'notFoundComponent'
      | 'errorComponent'
    >
  >
=======
>>>>>>> 84787464
}

export interface AnyRoute
  extends Route<
    any,
    any,
    any,
    any,
    any,
    any,
    any,
    any,
    any,
    any,
    any,
    any,
    any,
    any
  > {}

export type RouteConstraints = {
  TParentRoute: AnyRoute
  TPath: string
  TFullPath: string
  TCustomId: string
  TId: string
  TSearchSchema: AnySchema
  TFullSearchSchema: AnySchema
  TParams: Record<string, any>
  TAllParams: Record<string, any>
  TParentContext: AnyContext
  TRouteContext: RouteContext
  TAllContext: AnyContext
  TRouterContext: AnyContext
  TChildren: unknown
  TRouteTree: AnyRoute
}

export type RouteTypesById<TRouter extends AnyRouter, TId> = RouteById<
  TRouter['routeTree'],
  TId
>['types']

export function getRouteApi<
  const TId,
  TRouter extends AnyRouter = RegisteredRouter,
>(id: ConstrainLiteral<TId, RouteIds<TRouter['routeTree']>>) {
  return new RouteApi<TId, TRouter>({ id })
}

export class RouteApi<TId, TRouter extends AnyRouter = RegisteredRouter> {
  id: TId

  /**
   * @deprecated Use the `getRouteApi` function instead.
   */
  constructor({ id }: { id: TId }) {
    this.id = id as any
  }

  useMatch: UseMatchRoute<TId> = (opts) => {
    return useMatch({
      select: opts?.select,
      from: this.id,
      structuralSharing: opts?.structuralSharing,
    } as any) as any
  }

  useRouteContext: UseRouteContextRoute<TId> = (opts) => {
    return useMatch({
      from: this.id as any,
      select: (d) => (opts?.select ? opts.select(d.context) : d.context),
    }) as any
  }

  useSearch: UseSearchRoute<TId> = (opts) => {
    // eslint-disable-next-line @typescript-eslint/no-unnecessary-type-assertion
    return useSearch({
      select: opts?.select,
      structuralSharing: opts?.structuralSharing,
      from: this.id,
    } as any) as any
  }

  useParams: UseParamsRoute<TId> = (opts) => {
    // eslint-disable-next-line @typescript-eslint/no-unnecessary-type-assertion
    return useParams({
      select: opts?.select,
      structuralSharing: opts?.structuralSharing,
      from: this.id,
    } as any) as any
  }

  useLoaderDeps: UseLoaderDepsRoute<TId> = (opts) => {
    return useLoaderDeps({ ...opts, from: this.id, strict: false } as any)
  }

  useLoaderData: UseLoaderDataRoute<TId> = (opts) => {
    return useLoaderData({ ...opts, from: this.id, strict: false } as any)
  }

  useNavigate = (): UseNavigateResult<
    RouteTypesById<TRouter, TId>['fullPath']
  > => {
    return useNavigate({ from: this.id as string })
  }

  notFound = (opts?: NotFoundError) => {
    return notFound({ routeId: this.id as string, ...opts })
  }
}

export class Route<
  in out TParentRoute extends RouteConstraints['TParentRoute'] = AnyRoute,
  in out TPath extends RouteConstraints['TPath'] = '/',
  in out TFullPath extends RouteConstraints['TFullPath'] = ResolveFullPath<
    TParentRoute,
    TPath
  >,
  in out TCustomId extends RouteConstraints['TCustomId'] = string,
  in out TId extends RouteConstraints['TId'] = ResolveId<
    TParentRoute,
    TCustomId,
    TPath
  >,
  in out TSearchValidator = undefined,
  in out TParams = ResolveParams<TPath>,
  in out TRouterContext = AnyContext,
  in out TRouteContextFn = AnyContext,
  in out TBeforeLoadFn = AnyContext,
  in out TLoaderDeps extends Record<string, any> = {},
  in out TLoaderFn = undefined,
  in out TChildren = unknown,
  in out TFileRouteTypes = unknown,
> implements
    CoreRoute<
      TParentRoute,
      TPath,
      TFullPath,
      TCustomId,
      TId,
      TSearchValidator,
      TParams,
      TRouterContext,
      TRouteContextFn,
      TBeforeLoadFn,
      TLoaderDeps,
      TLoaderFn,
      TChildren,
      TFileRouteTypes
    >
{
  isRoot: TParentRoute extends Route<any> ? true : false
  options: RouteOptions<
    TParentRoute,
    TId,
    TCustomId,
    TFullPath,
    TPath,
    TSearchValidator,
    TParams,
    TLoaderDeps,
    TLoaderFn,
    TRouterContext,
    TRouteContextFn,
    TBeforeLoadFn
  >

  // The following properties are set up in this.init()
  parentRoute!: TParentRoute
  private _id!: TId
  private _path!: TPath
  private _fullPath!: TFullPath
  private _to!: TrimPathRight<TFullPath>
  private _ssr!: boolean | 'data-only'

  public get to() {
    /* invariant(
      this._to,
      `trying to access property 'to' on a route which is not initialized yet. Route properties are only available after 'createRouter' completed.`,
    )*/
    return this._to
  }

  public get id() {
    /* invariant(
      this._id,
      `trying to access property 'id' on a route which is not initialized yet. Route properties are only available after 'createRouter' completed.`,
    )*/
    return this._id
  }

  public get path() {
    /* invariant(
      // eslint-disable-next-line @typescript-eslint/no-unnecessary-condition
      this.isRoot || this._id || this._path,
      `trying to access property 'path' on a route which is not initialized yet. Route properties are only available after 'createRouter' completed.`,
    )*/
    return this._path
  }

  public get fullPath() {
    /* invariant(
      this._fullPath,
      `trying to access property 'fullPath' on a route which is not initialized yet. Route properties are only available after 'createRouter' completed.`,
    )*/
    return this._fullPath
  }

  public get ssr() {
    return this._ssr
  }

  // Optional
  children?: TChildren
  originalIndex?: number
  rank!: number
  lazyFn?: () => Promise<LazyRoute<any>>
  _lazyPromise?: Promise<void>
  _componentsPromise?: Promise<Array<void>>

  /**
   * @deprecated Use the `createRoute` function instead.
   */
  constructor(
    options?: RouteOptions<
      TParentRoute,
      TId,
      TCustomId,
      TFullPath,
      TPath,
      TSearchValidator,
      TParams,
      TLoaderDeps,
      TLoaderFn,
      TRouterContext,
      TRouteContextFn,
      TBeforeLoadFn
    >,
  ) {
    this.options = (options as any) || {}

    this.isRoot = !options?.getParentRoute as any
    invariant(
      !((options as any)?.id && (options as any)?.path),
      `Route cannot have both an 'id' and a 'path' option.`,
    )
    ;(this as any).$$typeof = Symbol.for('react.memo')
  }

  types!: RouteTypes<
    TParentRoute,
    TPath,
    TFullPath,
    TCustomId,
    TId,
    TSearchValidator,
    TParams,
    TRouterContext,
    TRouteContextFn,
    TBeforeLoadFn,
    TLoaderDeps,
    TLoaderFn,
    TChildren,
    TFileRouteTypes
  >

  init = (opts: { originalIndex: number; defaultSsr?: boolean }): void => {
    this.originalIndex = opts.originalIndex

    const options = this.options as
      | (RouteOptions<
          TParentRoute,
          TId,
          TCustomId,
          TFullPath,
          TPath,
          TSearchValidator,
          TParams,
          TLoaderDeps,
          TLoaderFn,
          TRouterContext,
          TRouteContextFn,
          TBeforeLoadFn
        > &
          RoutePathOptionsIntersection<TCustomId, TPath>)
      | undefined

    const isRoot = !options?.path && !options?.id

    // eslint-disable-next-line @typescript-eslint/no-unnecessary-condition
    this.parentRoute = this.options.getParentRoute?.()

    if (isRoot) {
      this._path = rootRouteId as TPath
    } else {
      invariant(
        this.parentRoute,
        `Child Route instances must pass a 'getParentRoute: () => ParentRoute' option that returns a Route instance.`,
      )
    }

    let path: undefined | string = isRoot ? rootRouteId : options.path

    // If the path is anything other than an index path, trim it up
    if (path && path !== '/') {
      path = trimPathLeft(path)
    }

    const customId = options?.id || path

    // Strip the parentId prefix from the first level of children
    let id = isRoot
      ? rootRouteId
      : joinPaths([
          this.parentRoute.id === rootRouteId ? '' : this.parentRoute.id,
          customId,
        ])

    if (path === rootRouteId) {
      path = '/'
    }

    if (id !== rootRouteId) {
      id = joinPaths(['/', id])
    }

    const fullPath =
      id === rootRouteId ? '/' : joinPaths([this.parentRoute.fullPath, path])

    this._path = path as TPath
    this._id = id as TId
    // this.customId = customId as TCustomId
    this._fullPath = fullPath as TFullPath
    this._to = fullPath as TrimPathRight<TFullPath>
    this._ssr = options?.ssr ?? opts.defaultSsr ?? true
  }

  addChildren<const TNewChildren>(
    children: Constrain<
      TNewChildren,
      ReadonlyArray<AnyRoute> | Record<string, AnyRoute>
    >,
  ): Route<
    TParentRoute,
    TPath,
    TFullPath,
    TCustomId,
    TId,
    TSearchValidator,
    TParams,
    TRouterContext,
    TRouteContextFn,
    TBeforeLoadFn,
    TLoaderDeps,
    TLoaderFn,
    TNewChildren,
    TFileRouteTypes
  > {
    return this._addFileChildren(children) as Route<
      TParentRoute,
      TPath,
      TFullPath,
      TCustomId,
      TId,
      TSearchValidator,
      TParams,
      TRouterContext,
      TRouteContextFn,
      TBeforeLoadFn,
      TLoaderDeps,
      TLoaderFn,
      TNewChildren,
      TFileRouteTypes
    >
  }

  _addFileChildren<const TNewChildren>(
    children: TNewChildren,
  ): Route<
    TParentRoute,
    TPath,
    TFullPath,
    TCustomId,
    TId,
    TSearchValidator,
    TParams,
    TRouterContext,
    TRouteContextFn,
    TBeforeLoadFn,
    TLoaderDeps,
    TLoaderFn,
    TNewChildren,
    TFileRouteTypes
  > {
    if (Array.isArray(children)) {
      this.children = children as TChildren
    }

    if (typeof children === 'object' && children !== null) {
      this.children = Object.values(children) as TChildren
    }

    return this as unknown as Route<
      TParentRoute,
      TPath,
      TFullPath,
      TCustomId,
      TId,
      TSearchValidator,
      TParams,
      TRouterContext,
      TRouteContextFn,
      TBeforeLoadFn,
      TLoaderDeps,
      TLoaderFn,
      TNewChildren,
      TFileRouteTypes
    >
  }

  updateLoader = <TNewLoaderFn>(options: {
    loader: Constrain<
      TNewLoaderFn,
      RouteLoaderFn<
        TParentRoute,
        TCustomId,
        TParams,
        TLoaderDeps,
        TRouterContext,
        TRouteContextFn,
        TBeforeLoadFn
      >
    >
  }) => {
    Object.assign(this.options, options)
    return this as unknown as Route<
      TParentRoute,
      TPath,
      TFullPath,
      TCustomId,
      TId,
      TSearchValidator,
      TParams,
      TRouterContext,
      TRouteContextFn,
      TBeforeLoadFn,
      TLoaderDeps,
      TNewLoaderFn,
      TChildren,
      TFileRouteTypes
    >
  }

  update = (
    options: UpdatableRouteOptions<
      TParentRoute,
      TCustomId,
      TFullPath,
      TParams,
      TSearchValidator,
      TLoaderFn,
      TLoaderDeps,
      TRouterContext,
      TRouteContextFn,
      TBeforeLoadFn
    >,
  ): this => {
    Object.assign(this.options, options)
    return this
  }

  lazy = (lazyFn: () => Promise<LazyRoute<any>>): this => {
    this.lazyFn = lazyFn
    return this
  }

  useMatch: UseMatchRoute<TId> = (opts) => {
    return useMatch({
      select: opts?.select,
      from: this.id,
      structuralSharing: opts?.structuralSharing,
    } as any) as any
  }

  useRouteContext: UseRouteContextRoute<TId> = (opts?) => {
    return useMatch({
      ...opts,
      from: this.id,
      select: (d) => (opts?.select ? opts.select(d.context) : d.context),
    }) as any
  }

  useSearch: UseSearchRoute<TId> = (opts) => {
    // eslint-disable-next-line @typescript-eslint/no-unnecessary-type-assertion
    return useSearch({
      select: opts?.select,
      structuralSharing: opts?.structuralSharing,
      from: this.id,
    } as any) as any
  }

  useParams: UseParamsRoute<TId> = (opts) => {
    // eslint-disable-next-line @typescript-eslint/no-unnecessary-type-assertion
    return useParams({
      select: opts?.select,
      structuralSharing: opts?.structuralSharing,
      from: this.id,
    } as any) as any
  }

  useLoaderDeps: UseLoaderDepsRoute<TId> = (opts) => {
    return useLoaderDeps({ ...opts, from: this.id } as any)
  }

  useLoaderData: UseLoaderDataRoute<TId> = (opts) => {
    return useLoaderData({ ...opts, from: this.id } as any)
  }

  useNavigate = (): UseNavigateResult<TFullPath> => {
    return useNavigate({ from: this.id })
  }
}

export function createRoute<
  TParentRoute extends RouteConstraints['TParentRoute'] = AnyRoute,
  TPath extends RouteConstraints['TPath'] = '/',
  TFullPath extends RouteConstraints['TFullPath'] = ResolveFullPath<
    TParentRoute,
    TPath
  >,
  TCustomId extends RouteConstraints['TCustomId'] = string,
  TId extends RouteConstraints['TId'] = ResolveId<
    TParentRoute,
    TCustomId,
    TPath
  >,
  TSearchValidator = undefined,
  TParams = ResolveParams<TPath>,
  TRouteContextFn = AnyContext,
  TBeforeLoadFn = AnyContext,
  TLoaderDeps extends Record<string, any> = {},
  TLoaderFn = undefined,
  TChildren = unknown,
>(
  options: RouteOptions<
    TParentRoute,
    TId,
    TCustomId,
    TFullPath,
    TPath,
    TSearchValidator,
    TParams,
    TLoaderDeps,
    TLoaderFn,
    AnyContext,
    TRouteContextFn,
    TBeforeLoadFn
  >,
) {
  return new Route<
    TParentRoute,
    TPath,
    TFullPath,
    TCustomId,
    TId,
    TSearchValidator,
    TParams,
    AnyContext,
    TRouteContextFn,
    TBeforeLoadFn,
    TLoaderDeps,
    TLoaderFn,
    TChildren
  >(options)
}

export type AnyRootRoute = RootRoute<any, any, any, any, any, any, any, any>

export function createRootRouteWithContext<TRouterContext extends {}>() {
  return <
    TRouteContextFn = AnyContext,
    TBeforeLoadFn = AnyContext,
    TSearchValidator = undefined,
    TLoaderDeps extends Record<string, any> = {},
    TLoaderFn = undefined,
  >(
    options?: RootRouteOptions<
      TSearchValidator,
      TRouterContext,
      TRouteContextFn,
      TBeforeLoadFn,
      TLoaderDeps,
      TLoaderFn
    >,
  ) => {
    return createRootRoute<
      TSearchValidator,
      TRouterContext,
      TRouteContextFn,
      TBeforeLoadFn,
      TLoaderDeps,
      TLoaderFn
    >(options as any)
  }
}

/**
 * @deprecated Use the `createRootRouteWithContext` function instead.
 */
export const rootRouteWithContext = createRootRouteWithContext

export class RootRoute<
    in out TSearchValidator = undefined,
    in out TRouterContext = {},
    in out TRouteContextFn = AnyContext,
    in out TBeforeLoadFn = AnyContext,
    in out TLoaderDeps extends Record<string, any> = {},
    in out TLoaderFn = undefined,
    in out TChildren = unknown,
    in out TFileRouteTypes = unknown,
  >
  extends Route<
    any, // TParentRoute
    '/', // TPath
    '/', // TFullPath
    string, // TCustomId
    RootRouteId, // TId
    TSearchValidator, // TSearchValidator
    {}, // TParams
    TRouterContext,
    TRouteContextFn,
    TBeforeLoadFn,
    TLoaderDeps,
    TLoaderFn,
    TChildren, // TChildren
    TFileRouteTypes
  >
  implements
    CoreRootRoute<
      TSearchValidator,
      TRouterContext,
      TRouteContextFn,
      TBeforeLoadFn,
      TLoaderDeps,
      TLoaderFn,
      TChildren,
      TFileRouteTypes
    >
{
  /**
   * @deprecated `RootRoute` is now an internal implementation detail. Use `createRootRoute()` instead.
   */
  constructor(
    options?: RootRouteOptions<
      TSearchValidator,
      TRouterContext,
      TRouteContextFn,
      TBeforeLoadFn,
      TLoaderDeps,
      TLoaderFn
    >,
  ) {
    super(options as any)
  }

  addChildren<const TNewChildren>(
    children: Constrain<
      TNewChildren,
      ReadonlyArray<AnyRoute> | Record<string, AnyRoute>
    >,
  ): RootRoute<
    TSearchValidator,
    TRouterContext,
    TRouteContextFn,
    TBeforeLoadFn,
    TLoaderDeps,
    TLoaderFn,
    TNewChildren,
    TFileRouteTypes
  > {
    super.addChildren(children)
    return this as unknown as RootRoute<
      TSearchValidator,
      TRouterContext,
      TRouteContextFn,
      TBeforeLoadFn,
      TLoaderDeps,
      TLoaderFn,
      TNewChildren,
      TFileRouteTypes
    >
  }

  _addFileChildren<const TNewChildren>(
    children: TNewChildren,
  ): RootRoute<
    TSearchValidator,
    TRouterContext,
    TRouteContextFn,
    TBeforeLoadFn,
    TLoaderDeps,
    TLoaderFn,
    TNewChildren,
    TFileRouteTypes
  > {
    super._addFileChildren(children)
    return this as unknown as RootRoute<
      TSearchValidator,
      TRouterContext,
      TRouteContextFn,
      TBeforeLoadFn,
      TLoaderDeps,
      TLoaderFn,
      TNewChildren,
      TFileRouteTypes
    >
  }

  _addFileTypes<TFileRouteTypes>(): RootRoute<
    TSearchValidator,
    TRouterContext,
    TRouteContextFn,
    TBeforeLoadFn,
    TLoaderDeps,
    TLoaderFn,
    TChildren,
    TFileRouteTypes
  > {
    return this as any
  }
}

export function createRootRoute<
  TSearchValidator = undefined,
  TRouterContext = {},
  TRouteContextFn = AnyContext,
  TBeforeLoadFn = AnyContext,
  TLoaderDeps extends Record<string, any> = {},
  TLoaderFn = undefined,
>(
  options?: RootRouteOptions<
    TSearchValidator,
    TRouterContext,
    TRouteContextFn,
    TBeforeLoadFn,
    TLoaderDeps,
    TLoaderFn
  >,
) {
  return new RootRoute<
    TSearchValidator,
    TRouterContext,
    TRouteContextFn,
    TBeforeLoadFn,
    TLoaderDeps,
    TLoaderFn
  >(options)
}

export type RouteMask<TRouteTree extends AnyRoute> = {
  routeTree: TRouteTree
  from: RoutePaths<TRouteTree>
  to?: any
  params?: any
  search?: any
  hash?: any
  state?: any
  unmaskOnReload?: boolean
}

export function createRouteMask<
  TRouteTree extends AnyRoute,
  TFrom extends string,
  TTo extends string,
>(
  opts: {
    routeTree: TRouteTree
  } & ToMaskOptions<Router<TRouteTree, 'never', boolean>, TFrom, TTo>,
): RouteMask<TRouteTree> {
  return opts as any
}

export type ReactNode = any

export type SyncRouteComponent<TProps> =
  | ((props: TProps) => ReactNode)
  | React.LazyExoticComponent<(props: TProps) => ReactNode>

export type AsyncRouteComponent<TProps> = SyncRouteComponent<TProps> & {
  preload?: () => Promise<void>
}

export type RouteComponent<TProps = any> = AsyncRouteComponent<TProps>

export type ErrorRouteComponent = RouteComponent<ErrorComponentProps>

export type NotFoundRouteComponent = SyncRouteComponent<NotFoundRouteProps>

export class NotFoundRoute<
  TParentRoute extends AnyRootRoute,
  TRouterContext = AnyContext,
  TRouteContextFn = AnyContext,
  TBeforeLoadFn = AnyContext,
  TSearchValidator = undefined,
  TLoaderDeps extends Record<string, any> = {},
  TLoaderFn = undefined,
  TChildren = unknown,
> extends Route<
  TParentRoute,
  '/404',
  '/404',
  '404',
  '404',
  TSearchValidator,
  {},
  TRouterContext,
  TRouteContextFn,
  TBeforeLoadFn,
  TLoaderDeps,
  TLoaderFn,
  TChildren
> {
  constructor(
    options: Omit<
      RouteOptions<
        TParentRoute,
        string,
        string,
        string,
        string,
        TSearchValidator,
        {},
        TLoaderDeps,
        TLoaderFn,
        TRouterContext,
        TRouteContextFn,
        TBeforeLoadFn
      >,
      | 'caseSensitive'
      | 'parseParams'
      | 'stringifyParams'
      | 'path'
      | 'id'
      | 'params'
    >,
  ) {
    super({
      ...(options as any),
      id: '404',
    })
  }
}<|MERGE_RESOLUTION|>--- conflicted
+++ resolved
@@ -53,33 +53,6 @@
     notFoundComponent?: NotFoundRouteComponent
     pendingComponent?: RouteComponent
   }
-<<<<<<< HEAD
-  scripts?: (
-    ctx: AssetFnContextOptions<
-      TRouteId,
-      TFullPath,
-      TParentRoute,
-      TParams,
-      TSearchValidator,
-      TLoaderFn,
-      TRouterContext,
-      TRouteContextFn,
-      TBeforeLoadFn,
-      TLoaderDeps
-    >,
-  ) => AnyRouteMatch['scripts']
-  ssr?: boolean | 'data-only'
-  codeSplitGroupings?: Array<
-    Array<
-      | 'loader'
-      | 'component'
-      | 'pendingComponent'
-      | 'notFoundComponent'
-      | 'errorComponent'
-    >
-  >
-=======
->>>>>>> 84787464
 }
 
 export interface AnyRoute
