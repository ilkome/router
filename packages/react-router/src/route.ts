--- conflicted
+++ resolved
@@ -157,95 +157,6 @@
   in out TLoaderFn = undefined,
   in out TChildren = unknown,
   in out TFileRouteTypes = unknown,
-<<<<<<< HEAD
-> implements
-    CoreRoute<
-      TParentRoute,
-      TPath,
-      TFullPath,
-      TCustomId,
-      TId,
-      TSearchValidator,
-      TParams,
-      TRouterContext,
-      TRouteContextFn,
-      TBeforeLoadFn,
-      TLoaderDeps,
-      TLoaderFn,
-      TChildren,
-      TFileRouteTypes
-    >
-{
-  isRoot: TParentRoute extends Route<any> ? true : false
-  options: RouteOptions<
-    TParentRoute,
-    TId,
-    TCustomId,
-    TFullPath,
-    TPath,
-    TSearchValidator,
-    TParams,
-    TLoaderDeps,
-    TLoaderFn,
-    TRouterContext,
-    TRouteContextFn,
-    TBeforeLoadFn
-  >
-
-  // The following properties are set up in this.init()
-  parentRoute!: TParentRoute
-  private _id!: TId
-  private _path!: TPath
-  private _fullPath!: TFullPath
-  private _to!: TrimPathRight<TFullPath>
-  private _ssr!: boolean | 'data-only'
-
-  public get to() {
-    /* invariant(
-      this._to,
-      `trying to access property 'to' on a route which is not initialized yet. Route properties are only available after 'createRouter' completed.`,
-    )*/
-    return this._to
-  }
-
-  public get id() {
-    /* invariant(
-      this._id,
-      `trying to access property 'id' on a route which is not initialized yet. Route properties are only available after 'createRouter' completed.`,
-    )*/
-    return this._id
-  }
-
-  public get path() {
-    /* invariant(
-      // eslint-disable-next-line @typescript-eslint/no-unnecessary-condition
-      this.isRoot || this._id || this._path,
-      `trying to access property 'path' on a route which is not initialized yet. Route properties are only available after 'createRouter' completed.`,
-    )*/
-    return this._path
-  }
-
-  public get fullPath() {
-    /* invariant(
-      this._fullPath,
-      `trying to access property 'fullPath' on a route which is not initialized yet. Route properties are only available after 'createRouter' completed.`,
-    )*/
-    return this._fullPath
-  }
-
-  public get ssr() {
-    return this._ssr
-  }
-
-  // Optional
-  children?: TChildren
-  originalIndex?: number
-  rank!: number
-  lazyFn?: () => Promise<LazyRoute<any>>
-  _lazyPromise?: Promise<void>
-  _componentsPromise?: Promise<Array<void>>
-
-=======
 > extends BaseRoute<
   TParentRoute,
   TPath,
@@ -262,7 +173,6 @@
   TChildren,
   TFileRouteTypes
 > {
->>>>>>> 5bf73eaa
   /**
    * @deprecated Use the `createRoute` function instead.
    */
