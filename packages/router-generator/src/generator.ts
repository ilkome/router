--- conflicted
+++ resolved
@@ -276,11 +276,7 @@
           .replace(
             /create(Lazy)?FileRoute(\(\s*['"])([^\s]*)(['"],?\s*\))/g,
             (_, __, p2, ___, p4) =>
-<<<<<<< HEAD
-              `${node.isLazy ? 'createLazyFileRoute' : 'createFileRoute'}`,
-=======
-              `${node._fsRouteType === 'lazy' ? 'createLazyFileRoute' : 'createFileRoute'}${p2}${escapedRoutePath}${p4}`,
->>>>>>> 633d13b7
+              `${node._fsRouteType === 'lazy' ? 'createLazyFileRoute' : 'createFileRoute'}`,
           )
       }
 
